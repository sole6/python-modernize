--- conflicted
+++ resolved
@@ -14,10 +14,4 @@
     """
 
     def transform(self, node, results):
-<<<<<<< HEAD
         touch_import(u'io', u'open', node)
-=======
-        if self.should_skip(node):
-            return
-        libmodernize.touch_import(u'io', u'open', node)
->>>>>>> c3cd373b
