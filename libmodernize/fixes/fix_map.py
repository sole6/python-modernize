# Copyright 2008 Armin Ronacher.
# Licensed to PSF under a Contributor Agreement.
from __future__ import absolute_import

<<<<<<< HEAD
from lib2to3 import fixer_util
from lib2to3.fixes import fix_map
=======
from lib2to3 import fixer_base
from lib2to3.fixer_util import Call, Name, in_special_context
from libmodernize import touch_import
>>>>>>> c3cd373b


class FixMap(fix_map.FixMap):

    skip_on = "six.moves.map"

    def transform(self, node, results):
        result = super(FixMap, self).transform(node, results)
        # Always use the import even if no change is required so as to have
        # improved performance in iterator contexts even on Python 2.7.
        fixer_util.touch_import(u'six.moves', u'map', node)
        return result<|MERGE_RESOLUTION|>--- conflicted
+++ resolved
@@ -2,15 +2,8 @@
 # Licensed to PSF under a Contributor Agreement.
 from __future__ import absolute_import
 
-<<<<<<< HEAD
-from lib2to3 import fixer_util
 from lib2to3.fixes import fix_map
-=======
-from lib2to3 import fixer_base
-from lib2to3.fixer_util import Call, Name, in_special_context
-from libmodernize import touch_import
->>>>>>> c3cd373b
-
+import libmodernize
 
 class FixMap(fix_map.FixMap):
 
@@ -20,5 +13,5 @@
         result = super(FixMap, self).transform(node, results)
         # Always use the import even if no change is required so as to have
         # improved performance in iterator contexts even on Python 2.7.
-        fixer_util.touch_import(u'six.moves', u'map', node)
+        libmodernize.touch_import(u'six.moves', u'map', node)
         return result