# Copyright 2008 Armin Ronacher.
# Licensed to PSF under a Contributor Agreement.
from __future__ import absolute_import

<<<<<<< HEAD
from lib2to3 import fixer_util
from lib2to3.fixes import fix_filter
=======
from lib2to3 import fixer_base
from lib2to3.fixer_util import Call, Name, in_special_context
from libmodernize import touch_import
>>>>>>> c3cd373b


class FixFilter(fix_filter.FixFilter):

    skip_on = "six.moves.filter"

    def transform(self, node, results):
        result = super(FixFilter, self).transform(node, results)
        # Keep performance improvement from six.moves.filter in iterator
        # contexts on Python 2.7.
        fixer_util.touch_import(u'six.moves', u'filter', node)
        return result<|MERGE_RESOLUTION|>--- conflicted
+++ resolved
@@ -2,14 +2,8 @@
 # Licensed to PSF under a Contributor Agreement.
 from __future__ import absolute_import
 
-<<<<<<< HEAD
-from lib2to3 import fixer_util
 from lib2to3.fixes import fix_filter
-=======
-from lib2to3 import fixer_base
-from lib2to3.fixer_util import Call, Name, in_special_context
-from libmodernize import touch_import
->>>>>>> c3cd373b
+import libmodernize
 
 
 class FixFilter(fix_filter.FixFilter):
@@ -20,5 +14,5 @@
         result = super(FixFilter, self).transform(node, results)
         # Keep performance improvement from six.moves.filter in iterator
         # contexts on Python 2.7.
-        fixer_util.touch_import(u'six.moves', u'filter', node)
+        libmodernize.touch_import(u'six.moves', u'filter', node)
         return result