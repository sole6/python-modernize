--- conflicted
+++ resolved
@@ -8,11 +8,7 @@
     'lib2to3.fixes.fix_funcattrs',
     'lib2to3.fixes.fix_has_key',
     'lib2to3.fixes.fix_idioms',
-<<<<<<< HEAD
-    'lib2to3.fixes.fix_import',
     'lib2to3.fixes.fix_long',
-=======
->>>>>>> c3cd373b
     'lib2to3.fixes.fix_methodattrs',
     'lib2to3.fixes.fix_ne',
     'lib2to3.fixes.fix_numliterals',
