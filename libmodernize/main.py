import sys
import logging
import optparse

from lib2to3.main import warn, StdoutRefactoringTool
from lib2to3 import refactor

from libmodernize.fixes import lib2to3_fix_names, six_fix_names


def main(args=None):
    """Main program.

    Returns a suggested exit status (0, 1, 2).
    """
    # Set up option parser
    parser = optparse.OptionParser(usage="modernize [options] file|dir ...")
    parser.add_option("-d", "--doctests_only", action="store_true",
                      help="Fix up doctests only")
    parser.add_option("-f", "--fix", action="append", default=[],
                      help="Each FIX specifies a transformation; default: all")
    parser.add_option("-j", "--processes", action="store", default=1,
                      type="int", help="Run 2to3 concurrently")
    parser.add_option("-x", "--nofix", action="append", default=[],
                      help="Prevent a fixer from being run.")
    parser.add_option("-l", "--list-fixes", action="store_true",
                      help="List available transformations")
    parser.add_option("-p", "--print-function", action="store_true",
                      help="Modify the grammar so that print() is a function")
    parser.add_option("-v", "--verbose", action="store_true",
                      help="More verbose logging")
    parser.add_option("--no-diffs", action="store_true",
                      help="Don't show diffs of the refactoring")
    parser.add_option("-w", "--write", action="store_true",
                      help="Write back modified files")
    parser.add_option("-n", "--nobackups", action="store_true", default=False,
                      help="Don't write backups for modified files.")
<<<<<<< HEAD
    parser.add_option("--future-unicode", action="store_true", default=False,
                      help="Use unicode_strings future_feature instead of the six.u function "
                      "(only useful for Python 2.6+).")
=======
    parser.add_option("--no-six", action="store_true", default=False,
                      help="Exclude fixes that depend on the six package")
>>>>>>> 8caf6c0f

    fixer_pkg = 'libmodernize.fixes'
    avail_fixes = set(refactor.get_fixers_from_package(fixer_pkg))
    avail_fixes.update(lib2to3_fix_names)

    # Parse command line arguments
    refactor_stdin = False
    flags = {}
    options, args = parser.parse_args(args)
    if not options.write and options.no_diffs:
        warn("not writing files and not printing diffs; that's not very useful")
    if not options.write and options.nobackups:
        parser.error("Can't use -n without -w")
    if options.list_fixes:
        print "Available transformations for the -f/--fix option:"
        for fixname in sorted(avail_fixes):
            print fixname
        if not args:
            return 0
    if not args:
        print >> sys.stderr, "At least one file or directory argument required."
        print >> sys.stderr, "Use --help to show usage."
        return 2
    if "-" in args:
        refactor_stdin = True
        if options.write:
            print >> sys.stderr, "Can't write to stdin."
            return 2
    if options.print_function:
        flags["print_function"] = True

    # Set up logging handler
    level = logging.DEBUG if options.verbose else logging.INFO
    logging.basicConfig(format='%(name)s: %(message)s', level=level)

    # Initialize the refactoring tool
    unwanted_fixes = set(options.nofix)
<<<<<<< HEAD
    if options.future_unicode:
        unwanted_fixes.add('libmodernize.fixes.fix_unicode')
    else:
        unwanted_fixes.add('libmodernize.fixes.fix_unicode_future')
=======
    if options.no_six:
        unwanted_fixes.update(six_fix_names)
>>>>>>> 8caf6c0f
    explicit = set()
    if options.fix:
        all_present = False
        for fix in options.fix:
            if fix == "all":
                all_present = True
            else:
                explicit.add(fix)
        requested = avail_fixes.union(explicit) if all_present else explicit
    else:
        requested = avail_fixes.union(explicit)
    fixer_names = requested.difference(unwanted_fixes)
    rt = StdoutRefactoringTool(sorted(fixer_names), flags, sorted(explicit),
                               options.nobackups, not options.no_diffs)

    # Refactor all files and directories passed as arguments
    if not rt.errors:
        if refactor_stdin:
            rt.refactor_stdin()
        else:
            try:
                rt.refactor(args, options.write, options.doctests_only,
                            options.processes)
            except refactor.MultiprocessingUnsupported:
                assert options.processes > 1
                print >> sys.stderr, "Sorry, -j isn't " \
                    "supported on this platform."
                return 1
        rt.summarize()

    # Return error status (0 if rt.errors is zero)
    return int(bool(rt.errors))<|MERGE_RESOLUTION|>--- conflicted
+++ resolved
@@ -35,14 +35,11 @@
                       help="Write back modified files")
     parser.add_option("-n", "--nobackups", action="store_true", default=False,
                       help="Don't write backups for modified files.")
-<<<<<<< HEAD
     parser.add_option("--future-unicode", action="store_true", default=False,
                       help="Use unicode_strings future_feature instead of the six.u function "
                       "(only useful for Python 2.6+).")
-=======
     parser.add_option("--no-six", action="store_true", default=False,
                       help="Exclude fixes that depend on the six package")
->>>>>>> 8caf6c0f
 
     fixer_pkg = 'libmodernize.fixes'
     avail_fixes = set(refactor.get_fixers_from_package(fixer_pkg))
@@ -80,15 +77,12 @@
 
     # Initialize the refactoring tool
     unwanted_fixes = set(options.nofix)
-<<<<<<< HEAD
     if options.future_unicode:
         unwanted_fixes.add('libmodernize.fixes.fix_unicode')
     else:
         unwanted_fixes.add('libmodernize.fixes.fix_unicode_future')
-=======
     if options.no_six:
         unwanted_fixes.update(six_fix_names)
->>>>>>> 8caf6c0f
     explicit = set()
     if options.fix:
         all_present = False
